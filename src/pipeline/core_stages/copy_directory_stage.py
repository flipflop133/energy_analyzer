--- conflicted
+++ resolved
@@ -5,11 +5,8 @@
 from typing import Any
 
 from pipeline.stage_interface import PipelineStage
-<<<<<<< HEAD
 from utils.exceptions import SourceDirectoryNotFoundError
-=======
 from utils.logger import logger
->>>>>>> 70a95f8f
 
 
 class CopyDirectoryStage(PipelineStage):
