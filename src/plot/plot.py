--- conflicted
+++ resolved
@@ -25,10 +25,6 @@
 MIN_VALUES_FOR_NORMALITY_TEST = 3
 WELCH_P_THRESHOLD = 0.05  # Significance threshold for Welch's t-test
 MIN_PCT_INCREASE = 0.02  # Practical threshold for change (2%)
-<<<<<<< HEAD
-=======
-WINDOW_SIZE = 15  # Sliding window size
->>>>>>> f9b8bba1
 
 
 # ---------------------------
@@ -81,10 +77,6 @@
 
 
 # ---------------------------
-<<<<<<< HEAD
-# Helper Functions
-# ---------------------------
-=======
 # Helper Functions for Git Information
 # ---------------------------
 def generate_commit_link(remote_url: str, commit_hash: str) -> str:
@@ -134,44 +126,6 @@
 # ---------------------------
 # Data Preparation Functions
 # ---------------------------
-def prepare_commit_statistics(
-    df: pd.DataFrame,
-    energy_column: str,
-) -> tuple[list[str], list[str], np.ndarray[Any, np.dtype[np.int64]], list[float], list[float]]:
-    """Prepares commit statistics for energy data.
-
-    This function computes the median and standard deviation of energy values
-    associated with each commit, filtering out commits with insufficient measurements.
-    It also generates short commit hashes for plotting.
-
-    Args:
-        df (pd.DataFrame): The input DataFrame containing energy data.
-                           It must include columns 'commit' and the specified energy column.
-        energy_column (str): The name of the column in the DataFrame containing energy values.
-
-    Returns:
-        tuple[list[str], list[str], np.ndarray[Any, np.dtype[np.int64]], list[float], list[float]]:
-            - A list of valid commit identifiers.
-            - A list of short commit hashes.
-            - An array of x indices for plotting.
-            - A list of median energy values for each commit.
-            - A list of standard deviation values for each commit.
-    """
-    commit_counts = df.groupby("commit").size().reset_index(name="count")
-    df_median = df.groupby("commit", sort=False)[energy_column].median().reset_index()
-    df_std = df.groupby("commit", sort=False)[energy_column].std().reset_index()
-    df_median = df_median.merge(df_std, on="commit", suffixes=("", "_std"))
-    df_median = df_median.merge(commit_counts, on="commit")
-    df_median = df_median[df_median["count"] >= MIN_MEASUREMENTS]
-    df_median["commit_short"] = df_median["commit"].str[:7]
-
-    valid_commits = df_median["commit"].tolist()
-    short_hashes = df_median["commit_short"].tolist()
-    x_indices = np.arange(len(valid_commits))
-    y_medians = df_median[energy_column].tolist()
-    y_errors = df_median[f"{energy_column}_std"].tolist()
-
-    return valid_commits, short_hashes, x_indices, y_medians, y_errors
 
 
 def compute_distribution_and_normality(
@@ -217,7 +171,6 @@
 # ---------------------------
 # Energy Change Detection Functions
 # ---------------------------
->>>>>>> f9b8bba1
 def get_change_direction(baseline_median: float, test_median: float, min_pct_change: float) -> str | None:
     """Determine the direction of change given baseline and test medians.
 
@@ -258,23 +211,6 @@
         baseline_median = np.median(baseline)
         test_median = np.median(test)
         _, p_value = ttest_ind(baseline, test, equal_var=False)
-<<<<<<< HEAD
-=======
-        # Only proceed if the difference is statistically significant.
-        if p_value >= p_threshold:
-            continue
-
-        direction = get_change_direction(baseline_median, test_median, min_pct_change)
-        if direction is None:
-            continue
-
-        severity = (
-            (test_median - baseline_median) / baseline_median
-            if direction == "increase"
-            else (baseline_median - test_median) / baseline_median
-        )
-        changes.append(ChangeEvent(index=i, severity=severity, direction=direction))
->>>>>>> f9b8bba1
 
         if p_value < p_threshold:
             # Compute Cohen's d.
@@ -347,16 +283,12 @@
         zorder=2,
     )
 
-<<<<<<< HEAD
     # We'll store bounding boxes of the text objects here to avoid collisions
     placed_bboxes = []
 
     max_y = max(y_medians) if y_medians else 0.0
 
     # Draw vertical spans and annotate events
-=======
-    # Mark change events with vertical shaded areas.
->>>>>>> f9b8bba1
     for event in change_events:
         cp = event.index
         # Cap severity (e.g., maximum of a 50% change) for color mapping
@@ -605,13 +537,8 @@
 
     # Optional: Log or print the bounds for debugging
     print(f"Filtering '{column}': Q1={q1}, Q3={q3}, IQR={iqr}, lower_bound={lower_bound}, upper_bound={upper_bound}")
-<<<<<<< HEAD
 
     return df[(df[column] >= lower_bound) & (df[column] <= upper_bound)]
-=======
-    filtered_df = df[(df[column] >= lower_bound) & (df[column] <= upper_bound)]
-    return filtered_df
->>>>>>> f9b8bba1
 
 
 # ---------------------------
